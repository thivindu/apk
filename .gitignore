--- conflicted
+++ resolved
@@ -29,16 +29,14 @@
 # macOS
 .DS_Store
 
-<<<<<<< HEAD
 # .vscode
 *.vscode
 
 # operator bins
 adapter/internal/operator/bin/*
-=======
+
 # Directories generated for helm
 helm-charts/charts/
 
 # Adapter API temporary target
-Adapter/api/target
->>>>>>> c4317ad4
+Adapter/api/target