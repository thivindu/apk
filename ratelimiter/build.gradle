/*
 * Copyright (c) 2022, WSO2 LLC. (https://www.wso2.com) All Rights Reserved.
 * 
 * Licensed under the Apache License, Version 2.0 (the "License"); 
 * you may not use this file except in compliance with the License.
 * You may obtain a copy of the License at
 * 
 * http://www.apache.org/licenses/LICENSE-2.0
 * 
 * Unless required by applicable law or agreed to in writing, software 
 * distributed under the License is distributed on an "AS IS" BASIS, 
 * WITHOUT WARRANTIES OR CONDITIONS OF ANY KIND, either express or implied. 
 * See the License for the specific language governing permissions and 
 * limitations under the License.
 *
 */

plugins {
    id 'net.researchgate.release' version '2.8.0'
}

apply from: "$rootDir/../common-gradle-scripts/docker.gradle"
apply from: "$rootDir/../common-gradle-scripts/version.gradle"

release {
    tagTemplate = 'ratelimiter-$version'

    git {
<<<<<<< HEAD
        requireBranch= project.findProperty('requireBranch') ?: 'main'
=======
        requireBranch = project.hasProperty('releaseBranch') ? project.releaseBranch : 'choreo'
>>>>>>> 9f8ac1c4

        pushToRemote= "origin"
        pushToCurrentBranch = false
    }
}

allprojects {
    group = project.group
    version = project.version
}

task build{
    dependsOn docker_build
}

afterReleaseBuild.dependsOn "docker_push"<|MERGE_RESOLUTION|>--- conflicted
+++ resolved
@@ -26,11 +26,7 @@
     tagTemplate = 'ratelimiter-$version'
 
     git {
-<<<<<<< HEAD
-        requireBranch= project.findProperty('requireBranch') ?: 'main'
-=======
-        requireBranch = project.hasProperty('releaseBranch') ? project.releaseBranch : 'choreo'
->>>>>>> 9f8ac1c4
+        requireBranch= project.findProperty('requireBranch') ?: 'choreo'
 
         pushToRemote= "origin"
         pushToCurrentBranch = false
