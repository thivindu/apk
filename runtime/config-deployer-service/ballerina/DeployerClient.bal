--- conflicted
+++ resolved
@@ -309,17 +309,10 @@
                     if details is model:StatusDetails {
                         model:StatusCause[] 'causes = details.'causes;
                         foreach model:StatusCause 'cause in 'causes {
-<<<<<<< HEAD
                             if 'cause.'field == "spec.basePath" {
                                 return e909015(k8sAPI.spec.basePath);
-                            } else if 'cause.'field == "spec.apiDisplayName" {
-                                return e909016(k8sAPI.spec.apiDisplayName);
-=======
-                            if 'cause.'field == "spec.context" {
-                                return e909015(k8sAPI.spec.context);
                             } else if 'cause.'field == "spec.apiName" {
                                 return e909016(k8sAPI.spec.apiName);
->>>>>>> 9c2f7cf4
                             }
                         }
                         return e909017();
@@ -339,17 +332,10 @@
                     if details is model:StatusDetails {
                         model:StatusCause[] 'causes = details.'causes;
                         foreach model:StatusCause 'cause in 'causes {
-<<<<<<< HEAD
                             if 'cause.'field == "spec.basePath" {
                                 return e909015(k8sAPI.spec.basePath);
-                            } else if 'cause.'field == "spec.apiDisplayName" {
-                                return e909016(k8sAPI.spec.apiDisplayName);
-=======
-                            if 'cause.'field == "spec.context" {
-                                return e909015(k8sAPI.spec.context);
                             } else if 'cause.'field == "spec.apiName" {
                                 return e909016(k8sAPI.spec.apiName);
->>>>>>> 9c2f7cf4
                             }
                         }
                         return e909017();
