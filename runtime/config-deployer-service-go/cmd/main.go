--- conflicted
+++ resolved
@@ -39,12 +39,7 @@
 func main() {
 	cfg := config.GetConfig()
 	// logging.LoggerMain.Info("Server starting in main")
-
-<<<<<<< HEAD
-	apkSchemaLocation := "conf/apk-schema.json"
-=======
 	apkSchemaLocation := cfg.APKSchemaLocation
->>>>>>> 94245ae9
 	apkConfSchemaContent, err := os.ReadFile(apkSchemaLocation)
 	if err != nil {
 		// logging.LoggerMain.Error("Failed to read APK schema file", err)
