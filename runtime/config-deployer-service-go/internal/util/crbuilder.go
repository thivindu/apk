--- conflicted
+++ resolved
@@ -63,20 +63,5 @@
 }
 
 func IsSameRatelimit(r1 model.RateLimit, r2 model.RateLimit) bool {
-<<<<<<< HEAD
 	return r1.RequestsPerUnit == r2.RequestsPerUnit && r1.Unit == r2.Unit
-}
-
-// HashLast50SHA1 returns the last 50 characters of the SHA-1 hash of the input string.
-// Since SHA-1 is only 40 hex chars, this will just return the whole hash.
-func HashLast50SHA1(input string) string {
-	hash := sha1.Sum([]byte(input))
-	hexStr := hex.EncodeToString(hash[:]) // SHA-1 produces 40 hex chars
-	if len(hexStr) <= 50 {
-		return hexStr
-	}
-	return hexStr[len(hexStr)-50:]
-=======
-	return r1.RequestsPerUnit == r2.RequestsPerUnit && r1.Unit == r2.Unit 
->>>>>>> 993a1510
 }