/*
 *  Copyright (c) 2022, WSO2 LLC. (http://www.wso2.org) All Rights Reserved.
 *
 *  Licensed under the Apache License, Version 2.0 (the "License");
 *  you may not use this file except in compliance with the License.
 *  You may obtain a copy of the License at
 *
 *  http://www.apache.org/licenses/LICENSE-2.0
 *
 *  Unless required by applicable law or agreed to in writing, software
 *  distributed under the License is distributed on an "AS IS" BASIS,
 *  WITHOUT WARRANTIES OR CONDITIONS OF ANY KIND, either express or implied.
 *  See the License for the specific language governing permissions and
 *  limitations under the License.
 *
 */

// Package xds contains the implementation for the xds server cache updates
package xds

import (
	"context"
	crand "crypto/rand"
	"crypto/sha1"
	"encoding/hex"
	"errors"
	"fmt"
	"math/big"
	"math/rand"
	"strings"
	"sync"
	"time"

	clusterv3 "github.com/envoyproxy/go-control-plane/envoy/config/cluster/v3"
	corev3 "github.com/envoyproxy/go-control-plane/envoy/config/core/v3"
	listenerv3 "github.com/envoyproxy/go-control-plane/envoy/config/listener/v3"
	routev3 "github.com/envoyproxy/go-control-plane/envoy/config/route/v3"
	"github.com/envoyproxy/go-control-plane/pkg/cache/types"
	envoy_cachev3 "github.com/envoyproxy/go-control-plane/pkg/cache/v3"

	envoy_resource "github.com/envoyproxy/go-control-plane/pkg/resource/v3"
	"github.com/wso2/apk/adapter/config"
	"github.com/wso2/apk/adapter/internal/dataholder"
	"github.com/wso2/apk/adapter/internal/discovery/xds/common"
	logger "github.com/wso2/apk/adapter/internal/loggers"
	logging "github.com/wso2/apk/adapter/internal/logging"
	oasParser "github.com/wso2/apk/adapter/internal/oasparser"
	"github.com/wso2/apk/adapter/internal/oasparser/constants"
	"github.com/wso2/apk/adapter/internal/oasparser/envoyconf"
	"github.com/wso2/apk/adapter/internal/oasparser/model"
	operatorconsts "github.com/wso2/apk/adapter/internal/operator/constants"
	"github.com/wso2/apk/adapter/pkg/discovery/api/wso2/discovery/subscription"
	wso2_cache "github.com/wso2/apk/adapter/pkg/discovery/protocol/cache/v3"
	wso2_resource "github.com/wso2/apk/adapter/pkg/discovery/protocol/resource/v3"
	eventhubTypes "github.com/wso2/apk/adapter/pkg/eventhub/types"
	semantic_version "github.com/wso2/apk/adapter/pkg/semanticversion"
	"github.com/wso2/apk/adapter/pkg/utils/stringutils"
	gwapiv1b1 "sigs.k8s.io/gateway-api/apis/v1beta1"
)

// EnvoyInternalAPI struct use to hold envoy resources and adapter internal resources
type EnvoyInternalAPI struct {
	adapterInternalAPI model.AdapterInternalAPI
	envoyLabels        []string
	routes             []*routev3.Route
	clusters           []*clusterv3.Cluster
	endpointAddresses  []*corev3.Address
	enforcerAPI        types.Resource
}

// EnvoyGatewayConfig struct use to hold envoy gateway resources
type EnvoyGatewayConfig struct {
	listeners               []*listenerv3.Listener
	routeConfigs            map[string]*routev3.RouteConfiguration
	clusters                []*clusterv3.Cluster
	endpoints               []*corev3.Address
	customRateLimitPolicies []*model.CustomRateLimitPolicy
}

// EnforcerInternalAPI struct use to hold enforcer resources
type EnforcerInternalAPI struct {
	configs    []types.Resource
	apiList    []types.Resource
	jwtIssuers []types.Resource
}

var (
	// TODO: (VirajSalaka) Remove Unused mutexes.
	mutexForXdsUpdate         sync.Mutex
	mutexForInternalMapUpdate sync.Mutex

	cache                           envoy_cachev3.SnapshotCache
	enforcerCache                   wso2_cache.SnapshotCache
	enforcerJwtIssuerCache          wso2_cache.SnapshotCache
	enforcerAPICache                wso2_cache.SnapshotCache
	enforcerApplicationPolicyCache  wso2_cache.SnapshotCache
	enforcerSubscriptionPolicyCache wso2_cache.SnapshotCache
	enforcerKeyManagerCache         wso2_cache.SnapshotCache
	enforcerRevokedTokensCache      wso2_cache.SnapshotCache
	enforcerThrottleDataCache       wso2_cache.SnapshotCache

<<<<<<< HEAD
	orgAPIMap             map[string]map[string]*EnvoyInternalAPI // organizationID -> Vhost:API_UUID -> EnvoyInternalAPI struct map
	orgIDvHostBasepathMap map[string]map[string]string            // organizationID -> Vhost:basepath -> Vhost:API_UUID
	orgIDAPIvHostsMap     map[string]map[string][]string          // organizationID -> UUID -> prod/sand -> Envoy Vhost Array map
=======
	orgAPIMap map[string]map[string]*EnvoyInternalAPI // organizationID -> Vhost:API_UUID -> EnvoyInternalAPI struct map

	orgIDvHostBasepathMap map[string]map[string]string   // organizationID -> Vhost:basepath -> Vhost:API_UUID
	orgIDAPIvHostsMap     map[string]map[string][]string // organizationID -> API_UUID-prod/sand -> Envoy Vhost Array map
>>>>>>> 3a6804d0

	orgIDLatestAPIVersionMap map[string]map[string]map[string]semantic_version.SemVersion // organizationID -> Vhost:APIName -> Version Range -> Latest API Version
	// Envoy Label as map key
	// TODO(amali) use this without generating all again.
	gatewayLabelConfigMap map[string]*EnvoyGatewayConfig // GW-Label -> EnvoyGatewayConfig struct map

	// Common Enforcer Label as map key
	// This doesn't have a usage yet. It will be used to handle multiple enforcer labels in future.
	enforcerLabelMap map[string]*EnforcerInternalAPI // Enforcer Label -> EnforcerInternalAPI struct map

	// KeyManagerList to store data
	KeyManagerList = make([]eventhubTypes.KeyManager, 0)
	isReady        = false
)

const (
	commonEnforcerLabel  string = "commonEnforcerLabel"
	maxRandomInt         int    = 999999999
	prototypedAPI        string = "PROTOTYPED"
	apiKeyFieldSeparator string = ":"
	gatewayController    string = "GatewayController"
	apiController        string = "APIController"
)

func maxRandomBigInt() *big.Int {
	return big.NewInt(int64(maxRandomInt))
}

// IDHash uses ID field as the node hash.
type IDHash struct{}

// ID uses the node ID field
func (IDHash) ID(node *corev3.Node) string {
	if node == nil {
		return "unknown"
	}
	return node.Id
}

var _ envoy_cachev3.NodeHash = IDHash{}

func init() {
	cache = envoy_cachev3.NewSnapshotCache(false, IDHash{}, nil)
	enforcerCache = wso2_cache.NewSnapshotCache(false, IDHash{}, nil)
	enforcerAPICache = wso2_cache.NewSnapshotCache(false, IDHash{}, nil)
	enforcerApplicationPolicyCache = wso2_cache.NewSnapshotCache(false, IDHash{}, nil)
	enforcerSubscriptionPolicyCache = wso2_cache.NewSnapshotCache(false, IDHash{}, nil)
	enforcerKeyManagerCache = wso2_cache.NewSnapshotCache(false, IDHash{}, nil)
	enforcerRevokedTokensCache = wso2_cache.NewSnapshotCache(false, IDHash{}, nil)
	enforcerThrottleDataCache = wso2_cache.NewSnapshotCache(false, IDHash{}, nil)
	enforcerJwtIssuerCache = wso2_cache.NewSnapshotCache(false, IDHash{}, nil)
	gatewayLabelConfigMap = make(map[string]*EnvoyGatewayConfig)
	orgAPIMap = make(map[string]map[string]*EnvoyInternalAPI)
	orgIDAPIvHostsMap = make(map[string]map[string][]string) // organizationID -> UUID-prod/sand -> Envoy Vhost Array map
	orgIDvHostBasepathMap = make(map[string]map[string]string)
	orgIDLatestAPIVersionMap = make(map[string]map[string]map[string]semantic_version.SemVersion)

	enforcerLabelMap = make(map[string]*EnforcerInternalAPI)
	// currently subscriptions, configs, applications, applicationPolicies, subscriptionPolicies,
	// applicationKeyMappings, keyManagerConfigList, revokedTokens are supported with the hard coded label for Enforcer
	enforcerLabelMap[commonEnforcerLabel] = &EnforcerInternalAPI{}
	rand.Seed(time.Now().UnixNano())
	// go watchEnforcerResponse()
}

// GetXdsCache returns xds server cache.
func GetXdsCache() envoy_cachev3.SnapshotCache {
	return cache
}

// GetEnforcerCache returns xds server cache.
func GetEnforcerCache() wso2_cache.SnapshotCache {
	return enforcerCache
}

// GetEnforcerJWTIssuerCache returns xds server cache.
func GetEnforcerJWTIssuerCache() wso2_cache.SnapshotCache {
	return enforcerJwtIssuerCache
}

// GetEnforcerAPICache returns xds server cache.
func GetEnforcerAPICache() wso2_cache.SnapshotCache {
	return enforcerAPICache
}

// GetEnforcerApplicationPolicyCache returns xds server cache.
func GetEnforcerApplicationPolicyCache() wso2_cache.SnapshotCache {
	return enforcerApplicationPolicyCache
}

// GetEnforcerSubscriptionPolicyCache returns xds server cache.
func GetEnforcerSubscriptionPolicyCache() wso2_cache.SnapshotCache {
	return enforcerSubscriptionPolicyCache
}

// GetEnforcerKeyManagerCache returns xds server cache.
func GetEnforcerKeyManagerCache() wso2_cache.SnapshotCache {
	return enforcerKeyManagerCache
}

// GetEnforcerRevokedTokenCache return token cache
func GetEnforcerRevokedTokenCache() wso2_cache.SnapshotCache {
	return enforcerRevokedTokensCache
}

// GetEnforcerThrottleDataCache return throttle data cache
func GetEnforcerThrottleDataCache() wso2_cache.SnapshotCache {
	return enforcerThrottleDataCache
}

// DeleteAPICREvent deletes API with the given UUID from the given gw environments
func DeleteAPICREvent(labels []string, apiUUID string, organizationID string) error {
	mutexForInternalMapUpdate.Lock()
	defer mutexForInternalMapUpdate.Unlock()

	prodvHostIdentifier := GetvHostsIdentifier(apiUUID, operatorconsts.Production)
	sandvHostIdentifier := GetvHostsIdentifier(apiUUID, operatorconsts.Sandbox)
	vHosts := append(orgIDAPIvHostsMap[organizationID][prodvHostIdentifier],
		orgIDAPIvHostsMap[organizationID][sandvHostIdentifier]...)

	delete(orgIDAPIvHostsMap[organizationID], prodvHostIdentifier)
	delete(orgIDAPIvHostsMap[organizationID], sandvHostIdentifier)
	for _, vhost := range vHosts {
		apiIdentifier := GenerateIdentifierForAPIWithUUID(vhost, apiUUID)
		if err := deleteAPI(apiIdentifier, labels, organizationID); err != nil {
			logger.LoggerXds.ErrorC(logging.PrintError(logging.Error1410, logging.MAJOR, "Error undeploying API %v with UUID %v of Organization %v from environments %v, error: %v",
				apiIdentifier, apiUUID, organizationID, labels, err.Error()))
			return err
		}
		// if no error, update internal vhost maps
		// error only happens when API not found in deleteAPI func
		logger.LoggerXds.Infof("Successfully undeployed the API %v with UUID %v under Organization %s and environment %s",
			apiIdentifier, apiUUID, organizationID, labels)
	}
	return nil
}

// deleteAPI deletes an API, its resources and updates the caches of given environments
func deleteAPI(apiIdentifier string, environments []string, organizationID string) error {
	apiUUID, _ := ExtractUUIDFromAPIIdentifier(apiIdentifier)
	var api *EnvoyInternalAPI

	if _, orgExists := orgAPIMap[organizationID]; orgExists {
		if oldAPI, apiExists := orgAPIMap[organizationID][apiIdentifier]; apiExists {
			api = oldAPI
		} else {
			logger.LoggerXds.Infof("Unable to delete API: %v from Organization: %v. API Does not exist. API_UUID: %v", apiIdentifier, organizationID, apiUUID)
			return errors.New(constants.NotFound)
		}

	} else {
		logger.LoggerXds.Infof("Unable to delete API: %v from Organization: %v. Organization Does not exist. API_UUID: %v", apiIdentifier, organizationID, apiUUID)
		return errors.New(constants.NotFound)
	}

	existingLabels := orgAPIMap[organizationID][apiIdentifier].envoyLabels
	toBeDelEnvs, toBeKeptEnvs := getEnvironmentsToBeDeleted(existingLabels, environments)

	if isSemanticVersioningEnabled(api.adapterInternalAPI.GetTitle(), api.adapterInternalAPI.GetVersion()) {
		updateRoutingRulesOnAPIDelete(organizationID, apiIdentifier, api.adapterInternalAPI)
	}

	var isAllowedToDelete bool
	updatedLabelsMap := make(map[string]struct{})
	for _, val := range toBeDelEnvs {
		updatedLabelsMap[val] = struct{}{}
		if stringutils.StringInSlice(val, existingLabels) {
			isAllowedToDelete = true
		}
	}
	if isAllowedToDelete {
		// do not delete from all environments, hence do not clear routes, clusters, endpoints, enforcerAPIs
		orgAPIMap[organizationID][apiIdentifier].envoyLabels = toBeKeptEnvs
		if len(toBeKeptEnvs) != 0 {
			UpdateXdsCacheOnAPIChange(updatedLabelsMap)
			return nil
		}
	}

	//clean maps of routes, clusters, endpoints, enforcerAPIs
	if len(environments) == 0 || isAllowedToDelete {
		cleanMapResources(apiIdentifier, organizationID, toBeDelEnvs)
	}
	UpdateXdsCacheOnAPIChange(updatedLabelsMap)
	return nil
}

func cleanMapResources(apiIdentifier string, organizationID string, toBeDelEnvs []string) {
	if _, orgExists := orgAPIMap[organizationID]; orgExists {
		delete(orgAPIMap[organizationID], apiIdentifier)
	}

	deleteBasepathForVHost(organizationID, apiIdentifier)
	//TODO: (SuKSW) clean any remaining in label wise maps, if this is the last API of that label
	logger.LoggerXds.Infof("Deleted API %v of organization %v", apiIdentifier, organizationID)
}

func deleteBasepathForVHost(organizationID, apiIdentifier string) {
	// Remove the basepath from map (that is used to avoid duplicate basepaths)
	if _, orgExists := orgAPIMap[organizationID]; orgExists {
		if oldOrgAPIAPI, ok := orgAPIMap[organizationID][apiIdentifier]; ok {
			s := strings.Split(apiIdentifier, apiKeyFieldSeparator)
			vHost := s[0]
			oldBasepath := oldOrgAPIAPI.adapterInternalAPI.GetXWso2Basepath()
			delete(orgIDvHostBasepathMap[organizationID], vHost+":"+oldBasepath)
		}
	}
}

// UpdateXdsCacheOnAPIChange when this method is called, openAPIEnvoy map is updated.
// Old labels refers to the previously assigned labels
// New labels refers to the the updated labels
func UpdateXdsCacheOnAPIChange(labels map[string]struct{}) bool {
	revisionStatus := false
	// TODO: (VirajSalaka) check possible optimizations, Since the number of labels are low by design it should not be an issue
	for newLabel := range labels {
		listeners, clusters, routes, endpoints, apis := GenerateEnvoyResoucesForGateway(newLabel)
		UpdateEnforcerApis(newLabel, apis, "")
		success := UpdateXdsCacheWithLock(newLabel, endpoints, clusters, routes, listeners)
		logger.LoggerXds.Debugf("Xds Cache is updated for the label : %v", newLabel)
		if success {
			// if even one label was updated with latest revision, we take the revision as deployed.
			// (other labels also will get updated successfully)
			revisionStatus = success
			continue
		}
	}
	return revisionStatus
}

// SetReady Method to set the status after the last api is fected and updated in router.
func SetReady() {
	logger.LoggerXds.Infof("Finished deploying startup APIs. Deploying the readiness endpoint...")
	isReady = true
}

// GenerateEnvoyResoucesForGateway generates envoy resources for a given gateway
// This method will list out all APIs mapped to the label. and generate envoy resources for all of these APIs.
func GenerateEnvoyResoucesForGateway(gatewayName string) ([]types.Resource,
	[]types.Resource, []types.Resource, []types.Resource, []types.Resource) {
	var clusterArray []*clusterv3.Cluster
	var vhostToRouteArrayMap = make(map[string][]*routev3.Route)
	var endpointArray []*corev3.Address
	var apis []types.Resource

	for organizationID, entityMap := range orgAPIMap {
		for apiKey, envoyInternalAPI := range entityMap {
			if stringutils.StringInSlice(gatewayName, envoyInternalAPI.envoyLabels) {
				vhost, err := ExtractVhostFromAPIIdentifier(apiKey)
				if err != nil {
					logger.LoggerXds.ErrorC(logging.PrintError(logging.Error1411, logging.MAJOR, "Error extracting vhost from API identifier: %v for Organization %v. Ignore deploying the API, error: %v", apiKey, organizationID, err))
					continue
				}
				isDefaultVersion := false
				var orgAPI *EnvoyInternalAPI
				// If the adapterInternalAPI is not found, proceed with other APIs. (Unreachable condition at this point)
				// If that happens, there is no purpose in processing clusters too.
				if org, ok := orgAPIMap[organizationID]; !ok {
					continue
				} else if orgAPI, ok = org[apiKey]; !ok {
					continue
				}
				isDefaultVersion = orgAPI.adapterInternalAPI.IsDefaultVersion
				// If it is a default versioned API, the routes are added to the end of the existing array.
				// Otherwise the routes would be added to the front.
				// /fooContext/2.0.0/* resource path should be matched prior to the /fooContext/* .
				if isDefaultVersion {
					vhostToRouteArrayMap[vhost] = append(vhostToRouteArrayMap[vhost], orgAPI.routes...)
				} else {
					vhostToRouteArrayMap[vhost] = append(orgAPI.routes, vhostToRouteArrayMap[vhost]...)
				}
				clusterArray = append(clusterArray, orgAPI.clusters...)
				endpointArray = append(endpointArray, orgAPI.endpointAddresses...)
				apis = append(apis, orgAPI.enforcerAPI)
			}
		}
	}

	// If the token endpoint is enabled, the token endpoint also needs to be added.
	conf := config.ReadConfigs()
	systemHost := conf.Envoy.SystemHost

	logger.LoggerXds.Debugf("System Host : %v", systemHost)

	// Add health endpoint
	routeHealth := envoyconf.CreateHealthEndpoint()
	vhostToRouteArrayMap[systemHost] = append(vhostToRouteArrayMap[systemHost], routeHealth)

	// Add the readiness endpoint. isReady flag will be set to true once all the apis are fetched from the control plane
	if isReady {
		readynessEndpoint := envoyconf.CreateReadyEndpoint()
		vhostToRouteArrayMap[systemHost] = append(vhostToRouteArrayMap[systemHost], readynessEndpoint)
	}

	envoyGatewayConfig, gwFound := gatewayLabelConfigMap[gatewayName]
	// gwFound means that the gateway is configured in the envoy config.
	listeners := envoyGatewayConfig.listeners
	if !gwFound || listeners == nil || len(listeners) == 0 {
		return nil, nil, nil, nil, nil
	}

	routeConfigs := make(map[string]*routev3.RouteConfiguration, 0)
	for _, route := range envoyGatewayConfig.routeConfigs {
		route.VirtualHosts = []*routev3.VirtualHost{}
	}
	// TODO(amali) Revisit the following
	// Find the matching listener for each vhost and then only add the routes to the routeConfigs
	for _, listener := range listeners {
		for vhost, routes := range vhostToRouteArrayMap {
			// todo(amali) without going through all this pain just to get the listener section name,
			// let the api decide which gateway section it refers to.
			// because it was already there in httproute cr
			listenerSection, found := common.FindElement(dataholder.GetAllGatewayListenerSections(),
				func(listenerSection gwapiv1b1.Listener) bool {
					if listenerSection.Hostname != nil && common.MatchesHostname(vhost, string(*listenerSection.Hostname)) {
						// if the envoy side vhost matches to a hostname in gateway, then it is a match
						if listener.Name == common.GetEnvoyListenerName(string(listenerSection.Protocol), uint32(listenerSection.Port)) {
							return true
						}
					}
					return false
				})
			if found {
				// Prepare the route config name based on the gateway listener section name.
				routeConfigName := common.GetEnvoyRouteConfigName(listener.Name, string(listenerSection.Name))
				routesConfig := oasParser.GetRouteConfigs(map[string][]*routev3.Route{vhost: routes}, routeConfigName, envoyGatewayConfig.customRateLimitPolicies)

				routeConfigMatched, alreadyExistsInRouteConfigList := routeConfigs[routeConfigName]
				if alreadyExistsInRouteConfigList {
					logger.LoggerAPKOperator.Debugf("Route already exists. %v", routeConfigName)
					routeConfigMatched.VirtualHosts = append(routeConfigMatched.VirtualHosts, routesConfig.VirtualHosts...)
				} else {
					logger.LoggerAPKOperator.Debugf("Route does not exist, Hence adding a new config. %v", routeConfigName)
					routeConfigs[routeConfigName] = routesConfig
				}
			} else {
				logger.LoggerAPKOperator.Errorf("Failed to find a matching gateway listener section in gateway CR for this vhost: %s in %v", vhost, listener.Name)
			}
		}
	}

	// Find gateway listeners that has $systemHost as its hostname and add the system routeConfig referencing those listeners
	gatewayListeners := dataholder.GetAllGatewayListenerSections()
	for _, listener := range gatewayListeners {
		if systemHost == string(*listener.Hostname) {
			var vhostToRouteArrayFilteredMapForSystemEndpoints = make(map[string][]*routev3.Route)
			vhostToRouteArrayFilteredMapForSystemEndpoints[systemHost] = vhostToRouteArrayMap[systemHost]
			routeConfigName := common.GetEnvoyRouteConfigName(common.GetEnvoyListenerName(string(listener.Protocol), uint32(listener.Port)), string(listener.Name))
			systemRoutesConfig := oasParser.GetRouteConfigs(vhostToRouteArrayFilteredMapForSystemEndpoints, routeConfigName, envoyGatewayConfig.customRateLimitPolicies)
			routeConfigs[routeConfigName] = systemRoutesConfig
		}
	}

	envoyGatewayConfig.routeConfigs = routeConfigs
	clusterArray = append(clusterArray, envoyGatewayConfig.clusters...)
	endpointArray = append(endpointArray, envoyGatewayConfig.endpoints...)
	generatedListeners, clusters, generatedRouteConfigs, endpoints := oasParser.GetCacheResources(endpointArray, clusterArray, listeners, routeConfigs)
	return generatedListeners, clusters, generatedRouteConfigs, endpoints, apis
}

// GenerateGlobalClusters generates the globally available clusters and endpoints.
func GenerateGlobalClusters(label string) {
	clusters, endpoints := oasParser.GetGlobalClusters()
	gatewayLabelConfigMap[label] = &EnvoyGatewayConfig{
		clusters:  clusters,
		endpoints: endpoints,
	}
}

// GenerateInterceptorClusters generates the globally available clusters and endpoints with interceptors.
func GenerateInterceptorClusters(label string,
	gwReqICluster *clusterv3.Cluster, gwReqIAddresses []*corev3.Address,
	gwResICluster *clusterv3.Cluster, gwResIAddresses []*corev3.Address) {
	var clusters []*clusterv3.Cluster
	var endpoints []*corev3.Address

	if gwReqICluster != nil && len(gwReqIAddresses) > 0 {
		clusters = append(clusters, gwReqICluster)
		endpoints = append(endpoints, gwReqIAddresses...)
	}

	if gwResICluster != nil && len(gwResIAddresses) > 0 {
		clusters = append(clusters, gwResICluster)
		endpoints = append(endpoints, gwResIAddresses...)
	}

	if _, ok := gatewayLabelConfigMap[label]; ok {
		gatewayLabelConfigMap[label].clusters = append(gatewayLabelConfigMap[label].clusters, clusters...)
		gatewayLabelConfigMap[label].endpoints = append(gatewayLabelConfigMap[label].endpoints, endpoints...)
	}
}

// use UpdateXdsCacheWithLock to avoid race conditions
func updateXdsCache(label string, endpoints []types.Resource, clusters []types.Resource, routes []types.Resource, listeners []types.Resource) bool {
	version, _ := crand.Int(crand.Reader, maxRandomBigInt())
	// TODO: (VirajSalaka) kept same version for all the resources as we are using simple cache implementation.
	// Will be updated once decide to move to incremental XDS
	snap, errNewSnap := envoy_cachev3.NewSnapshot(fmt.Sprint(version), map[envoy_resource.Type][]types.Resource{
		envoy_resource.EndpointType: endpoints,
		envoy_resource.ClusterType:  clusters,
		envoy_resource.ListenerType: listeners,
		envoy_resource.RouteType:    routes,
	})
	if errNewSnap != nil {
		logger.LoggerXds.ErrorC(logging.PrintError(logging.Error1413, logging.MAJOR, "Error creating new snapshot : %v", errNewSnap.Error()))
		return false
	}
	snap.Consistent()
	//TODO: (VirajSalaka) check
	errSetSnap := cache.SetSnapshot(context.Background(), label, snap)
	if errSetSnap != nil {
		logger.LoggerXds.ErrorC(logging.PrintError(logging.Error1414, logging.MAJOR, "Error while setting the snapshot : %v", errSetSnap.Error()))
		return false
	}
	return true
}

// UpdateEnforcerConfig Sets new update to the enforcer's configuration
func UpdateEnforcerConfig(configFile *config.Config) {
	// TODO: (Praminda) handle labels
	label := commonEnforcerLabel
	configs := []types.Resource{MarshalConfig(configFile)}
	version, _ := crand.Int(crand.Reader, maxRandomBigInt())
	snap, errNewSnap := wso2_cache.NewSnapshot(fmt.Sprint(version), map[wso2_resource.Type][]types.Resource{
		wso2_resource.ConfigType: configs,
	})
	if errNewSnap != nil {
		logger.LoggerXds.ErrorC(logging.PrintError(logging.Error1413, logging.MAJOR, "Error creating new snapshot : %v", errNewSnap.Error()))
	}
	snap.Consistent()

	errSetSnap := enforcerCache.SetSnapshot(context.Background(), label, snap)
	if errSetSnap != nil {
		logger.LoggerXds.ErrorC(logging.PrintError(logging.Error1414, logging.MAJOR, "Error while setting the snapshot : %v", errSetSnap.Error()))
	}

	enforcerLabelMap[label].configs = configs
	logger.LoggerXds.Infof("New Config cache update for the label: " + label + " version: " + fmt.Sprint(version))
}

// UpdateEnforcerApis Sets new update to the enforcer's Apis
func UpdateEnforcerApis(label string, apis []types.Resource, version string) {

	if version == "" {
		version = fmt.Sprint(crand.Int(crand.Reader, maxRandomBigInt()))
	}

	snap, _ := wso2_cache.NewSnapshot(fmt.Sprint(version), map[wso2_resource.Type][]types.Resource{
		wso2_resource.APIType: apis,
	})
	snap.Consistent()

	errSetSnap := enforcerCache.SetSnapshot(context.Background(), label, snap)
	if errSetSnap != nil {
		logger.LoggerXds.ErrorC(logging.PrintError(logging.Error1414, logging.MAJOR, "Error while setting the snapshot : %v", errSetSnap.Error()))
	}
	logger.LoggerXds.Infof("New API cache update for the label: " + label + " version: " + fmt.Sprint(version))

}

// UpdateEnforcerJWTIssuers sets new update to the enforcer's Applications
func UpdateEnforcerJWTIssuers(jwtIssuers *subscription.JWTIssuerList) {
	logger.LoggerXds.Debug("Updating Enforcer JWT Issuer Cache")
	label := commonEnforcerLabel
	jwtIssuerList := append(enforcerLabelMap[label].jwtIssuers, jwtIssuers)

	version, _ := crand.Int(crand.Reader, maxRandomBigInt())
	snap, _ := wso2_cache.NewSnapshot(fmt.Sprint(version), map[wso2_resource.Type][]types.Resource{
		wso2_resource.JWTIssuerListType: jwtIssuerList,
	})
	snap.Consistent()

	errSetSnap := enforcerJwtIssuerCache.SetSnapshot(context.Background(), label, snap)
	if errSetSnap != nil {
		logger.LoggerXds.ErrorC(logging.PrintError(logging.Error1414, logging.MAJOR, "Error while setting the snapshot : %v", errSetSnap.Error()))
	}
	enforcerLabelMap[label].jwtIssuers = jwtIssuerList
	logger.LoggerXds.Infof("New JWTIssuer cache update for the label: " + label + " version: " + fmt.Sprint(version))
}

// UpdateXdsCacheWithLock uses mutex and lock to avoid different go routines updating XDS at the same time
func UpdateXdsCacheWithLock(label string, endpoints []types.Resource, clusters []types.Resource, routes []types.Resource,
	listeners []types.Resource) bool {
	mutexForXdsUpdate.Lock()
	defer mutexForXdsUpdate.Unlock()
	return updateXdsCache(label, endpoints, clusters, routes, listeners)
}

// GenerateIdentifierForAPI generates an identifier unique to the API
func GenerateIdentifierForAPI(vhost, name, version string) string {
	return fmt.Sprint(vhost, apiKeyFieldSeparator, name, apiKeyFieldSeparator, version)
}

// GenerateIdentifierForAPIWithUUID generates an identifier unique to the API
func GenerateIdentifierForAPIWithUUID(vhost, uuid string) string {
	return fmt.Sprint(vhost, apiKeyFieldSeparator, uuid)
}

// GenerateIdentifierForAPIWithoutVhost generates an identifier unique to the API name and version
func GenerateIdentifierForAPIWithoutVhost(name, version string) string {
	return fmt.Sprint(name, apiKeyFieldSeparator, version)
}

// GenerateHashedAPINameVersionIDWithoutVhost generates a hashed identifier unique to the API Name and Version
func GenerateHashedAPINameVersionIDWithoutVhost(name, version string) string {
	return generateHashValue(name, version)
}

// GenerateIdentifierForAPIWithoutVersion generates an identifier unique to the API despite of the version
func generateIdentifierForAPIWithoutVersion(vhost, name string) string {
	return fmt.Sprint(vhost, apiKeyFieldSeparator, name)
}

func generateHashValue(apiName string, apiVersion string) string {
	apiNameVersionHash := sha1.New()
	apiNameVersionHash.Write([]byte(apiName + ":" + apiVersion))
	return hex.EncodeToString(apiNameVersionHash.Sum(nil)[:])
}

// ExtractVhostFromAPIIdentifier extracts vhost from the API identifier
func ExtractVhostFromAPIIdentifier(id string) (string, error) {
	elem := strings.Split(id, apiKeyFieldSeparator)
	if len(elem) == 2 {
		return elem[0], nil
	}
	err := fmt.Errorf("invalid API identifier: %v", id)
	return "", err
}

// ExtractUUIDFromAPIIdentifier extracts UUID from the API identifier
func ExtractUUIDFromAPIIdentifier(id string) (string, error) {
	elem := strings.Split(id, apiKeyFieldSeparator)
	if len(elem) == 2 {
		return elem[1], nil
	}
	err := fmt.Errorf("invalid API identifier: %v", id)
	return "", err
}

// RemoveAPICacheForEnv will remove all the internal mappings for a specific environment
func RemoveAPICacheForEnv(adapterInternalAPI model.AdapterInternalAPI, envType string) {
	vHostIdentifier := GetvHostsIdentifier(adapterInternalAPI.UUID, envType)
	var oldvHosts []string
	if _, ok := orgIDAPIvHostsMap[adapterInternalAPI.OrganizationID]; ok {
		oldvHosts = orgIDAPIvHostsMap[adapterInternalAPI.GetOrganizationID()][vHostIdentifier]
		for _, oldvhost := range oldvHosts {
			apiIdentifier := GenerateIdentifierForAPIWithUUID(oldvhost, adapterInternalAPI.UUID)
			if orgMap, orgExists := orgAPIMap[adapterInternalAPI.GetOrganizationID()]; orgExists {
				if _, apiExists := orgMap[apiIdentifier]; apiExists {
					delete(orgAPIMap[adapterInternalAPI.GetOrganizationID()], apiIdentifier)
				}
			}
		}
	}
}

// RemoveAPIFromOrgAPIMap removes api from orgAPI map
func RemoveAPIFromOrgAPIMap(uuid string, orgID string) {
	if orgMap, ok := orgAPIMap[orgID]; ok {
		for apiName := range orgMap {
			if strings.Contains(apiName, uuid) {
				delete(orgMap, apiName)
			}
		}
		if len(orgMap) == 0 {
			delete(orgAPIMap, orgID)
		}
	}
}

// UpdateAPICache updates the xDS cache related to the API Lifecycle event.
func UpdateAPICache(vHosts []string, newLabels []string, listener string, sectionName string,
	adapterInternalAPI model.AdapterInternalAPI) (map[string]struct{}, error) {
	mutexForInternalMapUpdate.Lock()
	defer mutexForInternalMapUpdate.Unlock()

	vHostIdentifier := GetvHostsIdentifier(adapterInternalAPI.UUID, adapterInternalAPI.EnvType)
	var oldvHosts []string
	if _, ok := orgIDAPIvHostsMap[adapterInternalAPI.OrganizationID]; ok {
		oldvHosts = orgIDAPIvHostsMap[adapterInternalAPI.GetOrganizationID()][vHostIdentifier]
		orgIDAPIvHostsMap[adapterInternalAPI.GetOrganizationID()][vHostIdentifier] = vHosts
	} else {
		vHostsMap := make(map[string][]string)
		vHostsMap[vHostIdentifier] = vHosts
		orgIDAPIvHostsMap[adapterInternalAPI.GetOrganizationID()] = vHostsMap
	}

	updatedLabelsMap := make(map[string]struct{}, 0)

	// Remove internal mappings for old vHosts
	for _, oldvhost := range oldvHosts {
		apiIdentifier := GenerateIdentifierForAPIWithUUID(oldvhost, adapterInternalAPI.UUID)
		if orgMap, orgExists := orgAPIMap[adapterInternalAPI.GetOrganizationID()]; orgExists {
			if _, apiExists := orgMap[apiIdentifier]; apiExists {
				for _, oldLabel := range orgMap[apiIdentifier].envoyLabels {
					updatedLabelsMap[oldLabel] = struct{}{}
				}
				delete(orgAPIMap[adapterInternalAPI.GetOrganizationID()], apiIdentifier)
			}
		}
	}

	// Create internal mappings for new vHosts
	for _, vHost := range vHosts {
		logger.LoggerAPKOperator.Debugf("Creating internal mapping for vhost: %s", vHost)
		apiUUID := adapterInternalAPI.UUID
		apiIdentifier := GenerateIdentifierForAPIWithUUID(vHost, apiUUID)
		var orgExists bool

		// get changing label set
		if _, orgExists = orgAPIMap[adapterInternalAPI.GetOrganizationID()]; orgExists {
			if _, apiExists := orgAPIMap[adapterInternalAPI.GetOrganizationID()][apiIdentifier]; apiExists {
				for _, oldLabel := range orgAPIMap[adapterInternalAPI.GetOrganizationID()][apiIdentifier].envoyLabels {
					updatedLabelsMap[oldLabel] = struct{}{}
				}
			}
		}
		for _, newLabel := range newLabels {
			updatedLabelsMap[newLabel] = struct{}{}
		}

		routes, clusters, endpoints, err := oasParser.GetRoutesClustersEndpoints(&adapterInternalAPI, nil,
			vHost, adapterInternalAPI.GetOrganizationID())

		if err != nil {
			return nil, fmt.Errorf("error while deploying API. Name: %s Version: %s, OrgID: %s, API_UUID: %v, Error: %s",
				adapterInternalAPI.GetTitle(), adapterInternalAPI.GetVersion(), adapterInternalAPI.GetOrganizationID(),
				apiUUID, err.Error())
		}
		if !orgExists {
			orgAPIMap[adapterInternalAPI.GetOrganizationID()] = make(map[string]*EnvoyInternalAPI)
		}
		orgAPIMap[adapterInternalAPI.GetOrganizationID()][apiIdentifier] = &EnvoyInternalAPI{
			adapterInternalAPI: adapterInternalAPI,
			envoyLabels:        newLabels,
			routes:             routes,
			clusters:           clusters,
			endpointAddresses:  endpoints,
			enforcerAPI:        oasParser.GetEnforcerAPI(adapterInternalAPI, vHost),
		}

		apiVersion := adapterInternalAPI.GetVersion()
		apiName := adapterInternalAPI.GetTitle()
		if isSemanticVersioningEnabled(apiName, apiVersion) {
			updateRoutingRulesOnAPIUpdate(adapterInternalAPI.OrganizationID, apiIdentifier, apiName, apiVersion, vHost)
		}
	}

	return updatedLabelsMap, nil
}

// UpdateGatewayCache updates the xDS cache related to the Gateway Lifecycle event.
func UpdateGatewayCache(gateway *gwapiv1b1.Gateway, resolvedListenerCerts map[string]map[string][]byte,
	gwLuaScript string, customRateLimitPolicies []*model.CustomRateLimitPolicy) error {
	listeners := oasParser.GetProductionListener(gateway, resolvedListenerCerts, gwLuaScript)
	gatewayLabelConfigMap[gateway.Name].listeners = listeners
	conf := config.ReadConfigs()
	if conf.Envoy.RateLimit.Enabled {
		gatewayLabelConfigMap[gateway.Name].customRateLimitPolicies = customRateLimitPolicies
	}
	return nil
}

// SanitizeGateway method sanitizes the gateway name
func SanitizeGateway(gatewayName string, create bool) error {
	if _, exists := enforcerLabelMap[gatewayName]; !exists && create {
		enforcerLabelMap[gatewayName] = &EnforcerInternalAPI{}
	} else if !exists {
		return fmt.Errorf("gateway %v does not exist in enforcerLabelMap", gatewayName)
	}
	if _, exists := gatewayLabelConfigMap[gatewayName]; !exists && create {
		gatewayLabelConfigMap[gatewayName] = &EnvoyGatewayConfig{}
	} else if !exists {
		return fmt.Errorf("gateway %v does not exist in gatewayLabelConfigMap", gatewayName)
	}
	return nil
}<|MERGE_RESOLUTION|>--- conflicted
+++ resolved
@@ -99,16 +99,9 @@
 	enforcerRevokedTokensCache      wso2_cache.SnapshotCache
 	enforcerThrottleDataCache       wso2_cache.SnapshotCache
 
-<<<<<<< HEAD
 	orgAPIMap             map[string]map[string]*EnvoyInternalAPI // organizationID -> Vhost:API_UUID -> EnvoyInternalAPI struct map
 	orgIDvHostBasepathMap map[string]map[string]string            // organizationID -> Vhost:basepath -> Vhost:API_UUID
 	orgIDAPIvHostsMap     map[string]map[string][]string          // organizationID -> UUID -> prod/sand -> Envoy Vhost Array map
-=======
-	orgAPIMap map[string]map[string]*EnvoyInternalAPI // organizationID -> Vhost:API_UUID -> EnvoyInternalAPI struct map
-
-	orgIDvHostBasepathMap map[string]map[string]string   // organizationID -> Vhost:basepath -> Vhost:API_UUID
-	orgIDAPIvHostsMap     map[string]map[string][]string // organizationID -> API_UUID-prod/sand -> Envoy Vhost Array map
->>>>>>> 3a6804d0
 
 	orgIDLatestAPIVersionMap map[string]map[string]map[string]semantic_version.SemVersion // organizationID -> Vhost:APIName -> Version Range -> Latest API Version
 	// Envoy Label as map key
