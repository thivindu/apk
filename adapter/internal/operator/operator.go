--- conflicted
+++ resolved
@@ -122,7 +122,6 @@
 		loggers.LoggerAPKOperator.Errorf("Error creating API controller: %v", err)
 	}
 
-<<<<<<< HEAD
 	if err = (&dpv1alpha1.API{}).SetupWebhookWithManager(mgr); err != nil {
 		loggers.LoggerAPKOperator.ErrorC(logging.ErrorDetails{
 			Message:   fmt.Sprintf("Unable to create webhook API: %v", err),
@@ -131,12 +130,6 @@
 		})
 	}
 
-	if err := dpcontrollers.NewHTTPRouteController(mgr, operatorDataStore); err != nil {
-		loggers.LoggerAPKOperator.Errorf("Error creating HttpRoute controller: %v", err)
-	}
-
-=======
->>>>>>> 93e5e92f
 	if err := cpcontrollers.NewApplicationController(mgr); err != nil {
 		loggers.LoggerAPKOperator.Errorf("Error creating Application controller: %v", err)
 	}
