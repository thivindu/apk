/*
 *  Copyright (c) 2022, WSO2 LLC. (http://www.wso2.org) All Rights Reserved.
 *
 *  Licensed under the Apache License, Version 2.0 (the "License");
 *  you may not use this file except in compliance with the License.
 *  You may obtain a copy of the License at
 *
 *  http://www.apache.org/licenses/LICENSE-2.0
 *
 *  Unless required by applicable law or agreed to in writing, software
 *  distributed under the License is distributed on an "AS IS" BASIS,
 *  WITHOUT WARRANTIES OR CONDITIONS OF ANY KIND, either express or implied.
 *  See the License for the specific language governing permissions and
 *  limitations under the License.
 *
 */

// Package loggers contains the package references for log messages
// If a new package is introduced, the corresponding logger reference is need to be created as well.
package loggers

import (
	"github.com/sirupsen/logrus"
	"github.com/wso2/apk/adapter/pkg/logging"
)

/* loggers should be initiated only for the main packages
 ********** Don't initiate loggers for sub packages ****************

When you add a new logger instance add the related package name as a constant
*/

// package name constants
const (
<<<<<<< HEAD
	pkgAuth     = "github.com/wso2/apk/adapter/pkg/auth"
	pkgTLSUtils = "github.com/wso2/product-microgateway/adapter/pkg/tlsutils"
=======
	pkgAuth      = "github.com/wso2/apk/adapter/pkg/auth"
	pkgSync      = "github.com/wso2/apk/adapter/pkg/synchronizer"
	pkgTLSUtils  = "github.com/wso2/apk/adapter/pkg/tlsutils"
	pkgHealth    = "github.com/wso2/apk/adapter/pkg/health"
	pkgSoapUtils = "github.com/wso2/apk/adapter/pkg/soaputils"
>>>>>>> 4b445007
)

// logger package references
var (
<<<<<<< HEAD
	LoggerAuth     logging.Log
	LoggerTLSUtils logging.Log
=======
	LoggerAuth      logging.Log
	LoggerSync      logging.Log
	LoggerTLSUtils  logging.Log
	LoggerHealth    logging.Log
	LoggerSoapUtils logging.Log
>>>>>>> 4b445007
)

func init() {
	UpdateLoggers()
}

// UpdateLoggers initializes the logger package references
func UpdateLoggers() {
	LoggerAuth = logging.InitPackageLogger(pkgAuth)
<<<<<<< HEAD
	LoggerTLSUtils = logging.InitPackageLogger(pkgTLSUtils)
=======
	LoggerSync = logging.InitPackageLogger(pkgSync)
	LoggerTLSUtils = logging.InitPackageLogger(pkgTLSUtils)
	LoggerHealth = logging.InitPackageLogger(pkgHealth)
	LoggerSoapUtils = logging.InitPackageLogger(pkgSoapUtils)
>>>>>>> 4b445007
	logrus.Info("Updated loggers")
}<|MERGE_RESOLUTION|>--- conflicted
+++ resolved
@@ -32,30 +32,20 @@
 
 // package name constants
 const (
-<<<<<<< HEAD
-	pkgAuth     = "github.com/wso2/apk/adapter/pkg/auth"
-	pkgTLSUtils = "github.com/wso2/product-microgateway/adapter/pkg/tlsutils"
-=======
 	pkgAuth      = "github.com/wso2/apk/adapter/pkg/auth"
 	pkgSync      = "github.com/wso2/apk/adapter/pkg/synchronizer"
 	pkgTLSUtils  = "github.com/wso2/apk/adapter/pkg/tlsutils"
 	pkgHealth    = "github.com/wso2/apk/adapter/pkg/health"
 	pkgSoapUtils = "github.com/wso2/apk/adapter/pkg/soaputils"
->>>>>>> 4b445007
 )
 
 // logger package references
 var (
-<<<<<<< HEAD
-	LoggerAuth     logging.Log
-	LoggerTLSUtils logging.Log
-=======
 	LoggerAuth      logging.Log
 	LoggerSync      logging.Log
 	LoggerTLSUtils  logging.Log
 	LoggerHealth    logging.Log
 	LoggerSoapUtils logging.Log
->>>>>>> 4b445007
 )
 
 func init() {
@@ -65,13 +55,9 @@
 // UpdateLoggers initializes the logger package references
 func UpdateLoggers() {
 	LoggerAuth = logging.InitPackageLogger(pkgAuth)
-<<<<<<< HEAD
-	LoggerTLSUtils = logging.InitPackageLogger(pkgTLSUtils)
-=======
 	LoggerSync = logging.InitPackageLogger(pkgSync)
 	LoggerTLSUtils = logging.InitPackageLogger(pkgTLSUtils)
 	LoggerHealth = logging.InitPackageLogger(pkgHealth)
 	LoggerSoapUtils = logging.InitPackageLogger(pkgSoapUtils)
->>>>>>> 4b445007
 	logrus.Info("Updated loggers")
 }